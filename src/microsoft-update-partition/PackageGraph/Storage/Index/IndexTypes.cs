--- conflicted
+++ resolved
@@ -1,34 +1,28 @@
-﻿// Copyright (c) Microsoft Corporation. All rights reserved.
-// Licensed under the MIT License.
-using Microsoft.PackageGraph.Partitions;
-using System;
-
-namespace Microsoft.PackageGraph.Storage.Index
-{
-    abstract class AvailableIndexes
-    {
-        public const string TitlesIndexName = "titles";
-<<<<<<< HEAD
-        public const string CreationDatesIndexName = "creationDates";
-=======
-        public const string DescriptionsIndexName = "descriptions";
->>>>>>> 38d824c4
-    }
-
-    class InternalIndexFactory : IIndexFactory
-    {
-        public IIndex CreateIndex(IndexDefinition definition, IIndexContainer container)
-        {
-            return definition.Name switch
-            {
-                AvailableIndexes.TitlesIndexName => new TitlesIndex(container),
-<<<<<<< HEAD
-                AvailableIndexes.CreationDatesIndexName => new CreationDatesIndex(container),
-=======
-                AvailableIndexes.DescriptionsIndexName => new DescriptionsIndex(container),
->>>>>>> 38d824c4
-                _ => throw new NotImplementedException(),
-            };
-        }
-    }
-}
+﻿// Copyright (c) Microsoft Corporation. All rights reserved.
+// Licensed under the MIT License.
+using Microsoft.PackageGraph.Partitions;
+using System;
+
+namespace Microsoft.PackageGraph.Storage.Index
+{
+    abstract class AvailableIndexes
+    {
+        public const string TitlesIndexName = "titles";
+        public const string DescriptionsIndexName = "descriptions";
+        public const string CreationDatesIndexName = "creationDates";
+    }
+
+    class InternalIndexFactory : IIndexFactory
+    {
+        public IIndex CreateIndex(IndexDefinition definition, IIndexContainer container)
+        {
+            return definition.Name switch
+            {
+                AvailableIndexes.TitlesIndexName => new TitlesIndex(container),
+                AvailableIndexes.DescriptionsIndexName => new DescriptionsIndex(container),
+                AvailableIndexes.CreationDatesIndexName => new CreationDatesIndex(container),
+                _ => throw new NotImplementedException(),
+            };
+        }
+    }
+}